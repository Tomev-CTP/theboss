--- conflicted
+++ resolved
@@ -28,18 +28,6 @@
 
 class NonuniformLossesApproximationStrategy():
 
-<<<<<<< HEAD
-    def __init__(self, bs_permanent_calculator: BSPermanentCalculatorInterface, approximated_modes_number: int,
-                 modes_transmissivity: float, threads_number: int = -1) -> None:
-
-        self._approximated_modes_number = self._get_proper_approximated_modes_number(bs_permanent_calculator,
-                                                                                     approximated_modes_number)
-        self._modes_transmissivity = modes_transmissivity
-
-        self._initial_matrix = self._prepare_initial_matrix(bs_permanent_calculator)
-
-        self._binomial_weights = self._compute_binomial_weights()
-=======
     def __init__(self, bs_permanent_calculator: BSPermanentCalculatorInterface,
                  approximated_modes_number: int,
                  modes_transsmisivity: float, threads_number: int = -1) -> None:
@@ -52,7 +40,6 @@
         self._initial_matrix = self._prepare_initial_matrix(bs_permanent_calculator)
 
         self._binom_weights = self._compute_binomial_weights()
->>>>>>> 353af206
 
         self._threads_number = self._get_proper_threads_number(threads_number)
 
@@ -112,18 +99,13 @@
         samples_per_thread = int(samples_per_thread / self._threads_number)
         samples_for_threads = [samples_per_thread] * self._threads_number
 
-        # Context is required on Linux systems, as the default (fork) produces undesired
-        # results! Spawn is default on osX and Windows and works as expected.
-        # TODO TR: Check if that still holds (PROBABLY NOT)!
+        # Context is required on Linux systems, as the default (fork) produces undesired results! Spawn is default
+        # on osX and Windows and works as expected.
         multiprocessing_context = multiprocessing.get_context("spawn")
 
         with Pool(mp_context=multiprocessing_context) as p:
-<<<<<<< HEAD
-            samples_lists = p.map(self._simulate_in_parallel, repeat(input_state), samples_for_threads)
-=======
             samples_lists = p.map(self._simulate_in_pararell, repeat(input_state),
                                   samples_for_threads)
->>>>>>> 353af206
 
         samples = [sample for samples_list in samples_lists for sample in samples_list]
 
@@ -138,10 +120,6 @@
         for _ in range(samples_number):
             lossy_input = self._compute_lossy_input(input_state)
 
-<<<<<<< HEAD
-            approximate_sampling_matrix = self._get_matrix_for_approximate_sampling()
-
-=======
             # if not array_equal(lossy_input, input_state):
             #    print(f"Got {lossy_input.__str__()}, expected: {input_state.__str__()}") # For k = # modes
 
@@ -150,7 +128,6 @@
             # if not array_equal(approximate_sampling_matrix, self._initial_matrix):
             # print(f"Got {approximate_sampling_matrix.__str__()}, expected: {self._initial_matrix.__str__()}")  # For k = # modes
 
->>>>>>> 353af206
             helper_strategy.set_new_matrix(approximate_sampling_matrix)
             samples.append(helper_strategy.simulate(lossy_input)[0])
 
@@ -164,12 +141,8 @@
         lossy_input = deepcopy(input_state)
 
         binned_input_index = self._approximated_modes_number - 1
-<<<<<<< HEAD
-        lossy_input[binned_input_index] = choice(range(self._approximated_modes_number + 1), p=self._binomial_weights)
-=======
         lossy_input[binned_input_index] = choice(
             range(self._approximated_modes_number + 1), p=self._binom_weights)
->>>>>>> 353af206
 
         return lossy_input
 
